--- conflicted
+++ resolved
@@ -40,11 +40,9 @@
   LIGHTWEIGHT_LIST_KEYS(4, "OzoneManager version that supports lightweight"
       + " listKeys API."),
 
-<<<<<<< HEAD
-  ATOMIC_REWRITE_KEY(5, "OzoneManager version that supports rewriting key as atomic operation"),
-=======
   OBJECT_TAG(5, "OzoneManager version that supports object tags"),
->>>>>>> 9f1f7ed2
+
+  ATOMIC_REWRITE_KEY(6, "OzoneManager version that supports rewriting key as atomic operation"),
 
   FUTURE_VERSION(-1, "Used internally in the client when the server side is "
       + " newer and an unknown server version has arrived to the client.");
