/*
 * Licensed to the Apache Software Foundation (ASF) under one
 * or more contributor license agreements.  See the NOTICE file
 * distributed with this work for additional information
 * regarding copyright ownership.  The ASF licenses this file
 * to you under the Apache License, Version 2.0 (the
 * "License"); you may not use this file except in compliance
 * with the License.  You may obtain a copy of the License at
 * <p>
 * http://www.apache.org/licenses/LICENSE-2.0
 * <p>
 * Unless required by applicable law or agreed to in writing, software
 * distributed under the License is distributed on an "AS IS" BASIS,
 * WITHOUT WARRANTIES OR CONDITIONS OF ANY KIND, either express or implied.
 * See the License for the specific language governing permissions and
 * limitations under the License.
 */
package org.apache.hadoop.ozone;

import org.apache.hadoop.conf.TestConfigurationFieldsBase;
import org.apache.hadoop.hdds.HddsConfigKeys;
import org.apache.hadoop.hdds.scm.server.SCMHTTPServerConfig;
import org.apache.hadoop.ozone.om.OMConfigKeys;
import org.apache.hadoop.hdds.scm.ScmConfigKeys;
import org.apache.hadoop.ozone.recon.ReconServerConfigKeys;
import org.apache.hadoop.ozone.s3.S3GatewayConfigKeys;

import java.util.Arrays;
import org.junit.Rule;
import org.junit.rules.Timeout;

/**
 * Tests if configuration constants documented in ozone-defaults.xml.
 */
public class TestOzoneConfigurationFields extends TestConfigurationFieldsBase {

  /**
    * Set a timeout for each test.
    */
  @Rule
  public Timeout timeout = Timeout.seconds(300);

  @Override
  public void initializeMemberVariables() {
    xmlFilename = "ozone-default.xml";
    configurationClasses =
        new Class[] {OzoneConfigKeys.class, ScmConfigKeys.class,
            OMConfigKeys.class, HddsConfigKeys.class,
            ReconServerConfigKeys.class,
            S3GatewayConfigKeys.class,
            SCMHTTPServerConfig.class
        };
    errorIfMissingConfigProps = true;
    errorIfMissingXmlProps = true;
    xmlPropsToSkipCompare.add("hadoop.tags.custom");
    xmlPropsToSkipCompare.add("ozone.om.nodes.EXAMPLEOMSERVICEID");
    xmlPropsToSkipCompare.add("ozone.scm.nodes.EXAMPLESCMSERVICEID");
    xmlPrefixToSkipCompare.add("ipc.client.rpc-timeout.ms");
    xmlPropsToSkipCompare.add("ozone.om.leader.election.minimum.timeout" +
        ".duration"); // Deprecated config
    addPropertiesNotInXml();
  }

  private void addPropertiesNotInXml() {
    configurationPropsToSkipCompare.addAll(Arrays.asList(
        HddsConfigKeys.HDDS_CONTAINER_PERSISTDATA,
        HddsConfigKeys.HDDS_GRPC_TLS_TEST_CERT,
        HddsConfigKeys.HDDS_KEY_ALGORITHM,
        HddsConfigKeys.HDDS_SECURITY_PROVIDER,
        HddsConfigKeys.HDDS_X509_CRL_NAME, // HDDS-2873
        OMConfigKeys.OZONE_OM_NODES_KEY,
<<<<<<< HEAD
        ScmConfigKeys.OZONE_SCM_NODES_KEY,
        ScmConfigKeys.OZONE_SCM_ADDRESS_KEY,
=======
        OMConfigKeys.OZONE_FS_TRASH_INTERVAL_KEY,
        OMConfigKeys.OZONE_FS_TRASH_CHECKPOINT_INTERVAL_KEY,
>>>>>>> ddf180f3
        OzoneConfigKeys.OZONE_ACL_AUTHORIZER_CLASS_NATIVE,
        OzoneConfigKeys.OZONE_S3_AUTHINFO_MAX_LIFETIME_KEY,
        ReconServerConfigKeys.OZONE_RECON_SCM_DB_DIR,
        ReconServerConfigKeys.OZONE_RECON_METRICS_HTTP_CONNECTION_TIMEOUT,
        ReconServerConfigKeys
            .OZONE_RECON_METRICS_HTTP_CONNECTION_REQUEST_TIMEOUT,
        ReconServerConfigKeys.RECON_OM_SOCKET_TIMEOUT,
        ReconServerConfigKeys.RECON_OM_CONNECTION_TIMEOUT,
        ReconServerConfigKeys.RECON_OM_CONNECTION_REQUEST_TIMEOUT,
        ReconServerConfigKeys.RECON_OM_SNAPSHOT_TASK_INITIAL_DELAY,
        ReconServerConfigKeys.RECON_OM_SNAPSHOT_TASK_INTERVAL_DELAY,
        ReconServerConfigKeys.RECON_OM_SNAPSHOT_TASK_FLUSH_PARAM,
        OMConfigKeys.OZONE_OM_RATIS_SNAPSHOT_AUTO_TRIGGER_THRESHOLD_KEY,
        OMConfigKeys.OZONE_OM_HA_PREFIX,
        ScmConfigKeys.OZONE_SCM_HA_SECURITY_SUPPORTED
        // TODO HDDS-2856
    ));
  }
}<|MERGE_RESOLUTION|>--- conflicted
+++ resolved
@@ -69,13 +69,10 @@
         HddsConfigKeys.HDDS_SECURITY_PROVIDER,
         HddsConfigKeys.HDDS_X509_CRL_NAME, // HDDS-2873
         OMConfigKeys.OZONE_OM_NODES_KEY,
-<<<<<<< HEAD
         ScmConfigKeys.OZONE_SCM_NODES_KEY,
         ScmConfigKeys.OZONE_SCM_ADDRESS_KEY,
-=======
         OMConfigKeys.OZONE_FS_TRASH_INTERVAL_KEY,
         OMConfigKeys.OZONE_FS_TRASH_CHECKPOINT_INTERVAL_KEY,
->>>>>>> ddf180f3
         OzoneConfigKeys.OZONE_ACL_AUTHORIZER_CLASS_NATIVE,
         OzoneConfigKeys.OZONE_S3_AUTHINFO_MAX_LIFETIME_KEY,
         ReconServerConfigKeys.OZONE_RECON_SCM_DB_DIR,
