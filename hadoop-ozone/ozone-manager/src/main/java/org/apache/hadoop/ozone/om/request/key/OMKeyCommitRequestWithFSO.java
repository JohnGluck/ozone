/**
 * Licensed to the Apache Software Foundation (ASF) under one
 * or more contributor license agreements.  See the NOTICE file
 * distributed with this work for additional information
 * regarding copyright ownership.  The ASF licenses this file
 * to you under the Apache License, Version 2.0 (the
 * "License"); you may not use this file except in compliance
 * with the License.  You may obtain a copy of the License at
 * <p>
 * http://www.apache.org/licenses/LICENSE-2.0
 * <p>
 * Unless required by applicable law or agreed to in writing, software
 * distributed under the License is distributed on an "AS IS" BASIS,
 * WITHOUT WARRANTIES OR CONDITIONS OF ANY KIND, either express or implied.
 * See the License for the specific language governing permissions and
 * limitations under the License.
 */

package org.apache.hadoop.ozone.om.request.key;

import org.apache.hadoop.ozone.audit.AuditLogger;
import org.apache.hadoop.ozone.audit.OMAction;
import org.apache.hadoop.ozone.om.OMMetadataManager;
import org.apache.hadoop.ozone.om.OMMetrics;
import org.apache.hadoop.ozone.om.OzoneManager;
import org.apache.hadoop.ozone.om.exceptions.OMException;
import org.apache.hadoop.ozone.om.helpers.OmBucketInfo;
import org.apache.hadoop.ozone.om.helpers.BucketLayout;
import org.apache.hadoop.ozone.om.helpers.OmKeyInfo;
import org.apache.hadoop.ozone.om.helpers.OmKeyLocationInfo;
import org.apache.hadoop.ozone.om.helpers.OzoneFSUtils;
import org.apache.hadoop.ozone.om.helpers.RepeatedOmKeyInfo;
import org.apache.hadoop.ozone.om.ratis.utils.OzoneManagerDoubleBufferHelper;
import org.apache.hadoop.ozone.om.request.file.OMFileRequest;
import org.apache.hadoop.ozone.om.request.util.OmResponseUtil;
import org.apache.hadoop.ozone.om.response.OMClientResponse;
import org.apache.hadoop.ozone.om.response.key.OMKeyCommitResponseWithFSO;
import org.apache.hadoop.ozone.protocol.proto.OzoneManagerProtocolProtos.CommitKeyRequest;
import org.apache.hadoop.ozone.protocol.proto.OzoneManagerProtocolProtos.KeyArgs;
import org.apache.hadoop.ozone.protocol.proto.OzoneManagerProtocolProtos.KeyLocation;
import org.apache.hadoop.ozone.protocol.proto.OzoneManagerProtocolProtos.OMRequest;
import org.apache.hadoop.ozone.protocol.proto.OzoneManagerProtocolProtos.OMResponse;
import org.apache.hadoop.ozone.security.acl.IAccessAuthorizer;

import java.io.IOException;
import java.nio.file.Path;
import java.nio.file.Paths;
import java.util.ArrayList;
import java.util.Iterator;
import java.util.List;
import java.util.Map;

import static org.apache.hadoop.ozone.om.exceptions.OMException.ResultCodes.KEY_NOT_FOUND;
import static org.apache.hadoop.ozone.om.lock.OzoneManagerLock.Resource.BUCKET_LOCK;

/**
 * Handles CommitKey request - prefix layout.
 */
public class OMKeyCommitRequestWithFSO extends OMKeyCommitRequest {

  public OMKeyCommitRequestWithFSO(OMRequest omRequest,
      BucketLayout bucketLayout) {
    super(omRequest, bucketLayout);
  }

  @Override
  @SuppressWarnings("methodlength")
  public OMClientResponse validateAndUpdateCache(OzoneManager ozoneManager,
      long trxnLogIndex, OzoneManagerDoubleBufferHelper omDoubleBufferHelper) {

    CommitKeyRequest commitKeyRequest = getOmRequest().getCommitKeyRequest();

    KeyArgs commitKeyArgs = commitKeyRequest.getKeyArgs();

    String volumeName = commitKeyArgs.getVolumeName();
    String bucketName = commitKeyArgs.getBucketName();
    String keyName = commitKeyArgs.getKeyName();

    OMMetrics omMetrics = ozoneManager.getMetrics();
    omMetrics.incNumKeyCommits();

    AuditLogger auditLogger = ozoneManager.getAuditLogger();

    Map<String, String> auditMap = buildKeyArgsAuditMap(commitKeyArgs);

    OMResponse.Builder omResponse = OmResponseUtil.getOMResponseBuilder(
            getOmRequest());

    IOException exception = null;
    OmKeyInfo omKeyInfo = null;
    OmBucketInfo omBucketInfo = null;
    OMClientResponse omClientResponse = null;
    boolean bucketLockAcquired = false;
    Result result;

    OMMetadataManager omMetadataManager = ozoneManager.getMetadataManager();

    try {
      commitKeyArgs = resolveBucketLink(ozoneManager, commitKeyArgs, auditMap);
      volumeName = commitKeyArgs.getVolumeName();
      bucketName = commitKeyArgs.getBucketName();

      // check Acl
      checkKeyAclsInOpenKeyTable(ozoneManager, volumeName, bucketName,
              keyName, IAccessAuthorizer.ACLType.WRITE,
              commitKeyRequest.getClientID());


      Iterator<Path> pathComponents = Paths.get(keyName).iterator();
      String dbOpenFileKey = null;

      List<OmKeyLocationInfo> locationInfoList = new ArrayList<>();
      for (KeyLocation keyLocation : commitKeyArgs.getKeyLocationsList()) {
        locationInfoList.add(OmKeyLocationInfo.getFromProtobuf(keyLocation));
      }

      bucketLockAcquired =
              omMetadataManager.getLock().acquireWriteLock(BUCKET_LOCK,
                      volumeName, bucketName);

      validateBucketAndVolume(omMetadataManager, volumeName, bucketName);

      String fileName = OzoneFSUtils.getFileName(keyName);
      omBucketInfo = getBucketInfo(omMetadataManager, volumeName, bucketName);
      long bucketId = omBucketInfo.getObjectID();
      long parentID = OMFileRequest.getParentID(bucketId, pathComponents,
          keyName, omMetadataManager, "Cannot create file : " + keyName
              + " as parent directory doesn't exist");
      String dbFileKey = omMetadataManager.getOzonePathKey(parentID, fileName);
      dbOpenFileKey = omMetadataManager.getOpenFileName(parentID, fileName,
              commitKeyRequest.getClientID());

      omKeyInfo = OMFileRequest.getOmKeyInfoFromFileTable(true,
              omMetadataManager, dbOpenFileKey, keyName);
      if (omKeyInfo == null) {
        throw new OMException("Failed to commit key, as " + dbOpenFileKey +
                "entry is not found in the OpenKey table", KEY_NOT_FOUND);
      }
      omKeyInfo.setDataSize(commitKeyArgs.getDataSize());

      omKeyInfo.setModificationTime(commitKeyArgs.getModificationTime());

      // Update the block length for each block
      List<OmKeyLocationInfo> allocatedLocationInfoList =
          omKeyInfo.getLatestVersionLocations().getLocationList();
      omKeyInfo.updateLocationInfoList(locationInfoList, false);

      // Set the UpdateID to current transactionLogIndex
      omKeyInfo.setUpdateID(trxnLogIndex, ozoneManager.isRatisEnabled());

      // If bucket versioning is turned on during the update, between key
      // creation and key commit, old versions will be just overwritten and
      // not kept. Bucket versioning will be effective from the first key
      // creation after the knob turned on.
      RepeatedOmKeyInfo oldKeyVersionsToDelete = null;
      OmKeyInfo keyToDelete =
          omMetadataManager.getKeyTable(getBucketLayout()).get(dbFileKey);
      if (keyToDelete != null && !omBucketInfo.getIsVersionEnabled()) {
        oldKeyVersionsToDelete = getOldVersionsToCleanUp(dbFileKey,
            keyToDelete, omMetadataManager,
            trxnLogIndex, ozoneManager.isRatisEnabled());
      }

      // Add to cache of open key table and key table.
      OMFileRequest.addOpenFileTableCacheEntry(omMetadataManager, dbFileKey,
              null, fileName, trxnLogIndex);

      OMFileRequest.addFileTableCacheEntry(omMetadataManager, dbFileKey,
              omKeyInfo, fileName, trxnLogIndex);

      if (oldKeyVersionsToDelete != null) {
        OMFileRequest.addDeletedTableCacheEntry(omMetadataManager, dbFileKey,
                oldKeyVersionsToDelete, trxnLogIndex);
      }

      long scmBlockSize = ozoneManager.getScmBlockSize();
      int factor = omKeyInfo.getReplicationConfig().getRequiredNodes();
      // Block was pre-requested and UsedBytes updated when createKey and
      // AllocatedBlock. The space occupied by the Key shall be based on
      // the actual Key size, and the total Block size applied before should
      // be subtracted.
<<<<<<< HEAD
      long correctedSpace = omKeyInfo.getReplicatedSize() -
              locationInfoList.size() * scmBlockSize * factor;
=======
      long correctedSpace = omKeyInfo.getDataSize() * factor -
          allocatedLocationInfoList.size() * scmBlockSize * factor;
>>>>>>> 75f55016
      // Subtract the size of blocks to be overwritten.
      if (keyToDelete != null) {
        correctedSpace -= keyToDelete.getReplicatedSize();
      }
      omBucketInfo.incrUsedBytes(correctedSpace);

      omClientResponse = new OMKeyCommitResponseWithFSO(omResponse.build(),
              omKeyInfo, dbFileKey, dbOpenFileKey, omBucketInfo.copyObject(),
              oldKeyVersionsToDelete);

      result = Result.SUCCESS;
    } catch (IOException ex) {
      result = Result.FAILURE;
      exception = ex;
      omClientResponse = new OMKeyCommitResponseWithFSO(createErrorOMResponse(
              omResponse, exception), getBucketLayout());
    } finally {
      addResponseToDoubleBuffer(trxnLogIndex, omClientResponse,
              omDoubleBufferHelper);

      if (bucketLockAcquired) {
        omMetadataManager.getLock().releaseWriteLock(BUCKET_LOCK, volumeName,
                bucketName);
      }
    }

    auditLog(auditLogger, buildAuditMessage(OMAction.COMMIT_KEY, auditMap,
            exception, getOmRequest().getUserInfo()));

    processResult(commitKeyRequest, volumeName, bucketName, keyName, omMetrics,
            exception, omKeyInfo, result);

    return omClientResponse;
  }
}<|MERGE_RESOLUTION|>--- conflicted
+++ resolved
@@ -179,13 +179,8 @@
       // AllocatedBlock. The space occupied by the Key shall be based on
       // the actual Key size, and the total Block size applied before should
       // be subtracted.
-<<<<<<< HEAD
       long correctedSpace = omKeyInfo.getReplicatedSize() -
-              locationInfoList.size() * scmBlockSize * factor;
-=======
-      long correctedSpace = omKeyInfo.getDataSize() * factor -
           allocatedLocationInfoList.size() * scmBlockSize * factor;
->>>>>>> 75f55016
       // Subtract the size of blocks to be overwritten.
       if (keyToDelete != null) {
         correctedSpace -= keyToDelete.getReplicatedSize();
